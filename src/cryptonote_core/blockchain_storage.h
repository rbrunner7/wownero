// Copyright (c) 2014-2015, The Monero Project
// 
// All rights reserved.
// 
// Redistribution and use in source and binary forms, with or without modification, are
// permitted provided that the following conditions are met:
// 
// 1. Redistributions of source code must retain the above copyright notice, this list of
//    conditions and the following disclaimer.
// 
// 2. Redistributions in binary form must reproduce the above copyright notice, this list
//    of conditions and the following disclaimer in the documentation and/or other
//    materials provided with the distribution.
// 
// 3. Neither the name of the copyright holder nor the names of its contributors may be
//    used to endorse or promote products derived from this software without specific
//    prior written permission.
// 
// THIS SOFTWARE IS PROVIDED BY THE COPYRIGHT HOLDERS AND CONTRIBUTORS "AS IS" AND ANY
// EXPRESS OR IMPLIED WARRANTIES, INCLUDING, BUT NOT LIMITED TO, THE IMPLIED WARRANTIES OF
// MERCHANTABILITY AND FITNESS FOR A PARTICULAR PURPOSE ARE DISCLAIMED. IN NO EVENT SHALL
// THE COPYRIGHT HOLDER OR CONTRIBUTORS BE LIABLE FOR ANY DIRECT, INDIRECT, INCIDENTAL,
// SPECIAL, EXEMPLARY, OR CONSEQUENTIAL DAMAGES (INCLUDING, BUT NOT LIMITED TO,
// PROCUREMENT OF SUBSTITUTE GOODS OR SERVICES; LOSS OF USE, DATA, OR PROFITS; OR BUSINESS
// INTERRUPTION) HOWEVER CAUSED AND ON ANY THEORY OF LIABILITY, WHETHER IN CONTRACT,
// STRICT LIABILITY, OR TORT (INCLUDING NEGLIGENCE OR OTHERWISE) ARISING IN ANY WAY OUT OF
// THE USE OF THIS SOFTWARE, EVEN IF ADVISED OF THE POSSIBILITY OF SUCH DAMAGE.
// 
// Parts of this file are originally copyright (c) 2012-2013 The Cryptonote developers

#pragma once
#include <boost/serialization/serialization.hpp>
#include <boost/serialization/version.hpp>
#include <boost/serialization/list.hpp>
#include <boost/multi_index_container.hpp>
#include <boost/multi_index/global_fun.hpp>
#include <boost/multi_index/hashed_index.hpp>
#include <boost/multi_index/member.hpp>
#include <boost/foreach.hpp>
#include <atomic>

#include "syncobj.h"
#include "string_tools.h"
#include "tx_pool.h"
#include "cryptonote_basic.h"
#include "common/util.h"
#include "cryptonote_protocol/cryptonote_protocol_defs.h"
#include "rpc/core_rpc_server_commands_defs.h"
#include "difficulty.h"
#include "cryptonote_core/cryptonote_format_utils.h"
#include "verification_context.h"
#include "crypto/hash.h"
#include "checkpoints.h"

namespace cryptonote
{

  /************************************************************************/
  /*                                                                      */
  /************************************************************************/
  class blockchain_storage
  {
  public:
    struct transaction_chain_entry
    {
      transaction tx;
      uint64_t m_keeper_block_height;
      size_t m_blob_size;
      std::vector<uint64_t> m_global_output_indexes;
    };

    struct block_extended_info
    {
      block   bl;
      uint64_t height;
      size_t block_cumulative_size;
      difficulty_type cumulative_difficulty;
      uint64_t already_generated_coins;
    };

    blockchain_storage(tx_memory_pool* tx_pool):m_tx_pool(tx_pool), m_current_block_cumul_sz_limit(0), m_is_in_checkpoint_zone(false), m_is_blockchain_storing(false), m_enforce_dns_checkpoints(false)
    {};

    bool init() { return init(tools::get_default_data_dir(), true); }
    bool init(const std::string& config_folder, bool testnet = false);
    bool deinit();

    void set_checkpoints(checkpoints&& chk_pts) { m_checkpoints = chk_pts; }

    //bool push_new_block();
    bool get_blocks(uint64_t start_offset, size_t count, std::list<block>& blocks, std::list<transaction>& txs) const;
    bool get_blocks(uint64_t start_offset, size_t count, std::list<block>& blocks) const;
    bool get_alternative_blocks(std::list<block>& blocks) const;
    size_t get_alternative_blocks_count() const;
    crypto::hash get_block_id_by_height(uint64_t height) const;
    bool get_block_by_hash(const crypto::hash &h, block &blk) const;
    void get_all_known_block_ids(std::list<crypto::hash> &main, std::list<crypto::hash> &alt, std::list<crypto::hash> &invalid) const;

    template<class archive_t>
    void serialize(archive_t & ar, const unsigned int version);

    bool have_tx(const crypto::hash &id) const;
    bool have_tx_keyimges_as_spent(const transaction &tx) const;
    bool have_tx_keyimg_as_spent(const crypto::key_image &key_im) const;
    const transaction *get_tx(const crypto::hash &id) const;

    template<class visitor_t>
    bool scan_outputkeys_for_indexes(const txin_to_key& tx_in_to_key, visitor_t& vis, uint64_t* pmax_related_block_height = NULL) const;

    uint64_t get_current_blockchain_height() const;
    crypto::hash get_tail_id() const;
    crypto::hash get_tail_id(uint64_t& height) const;
    difficulty_type get_difficulty_for_next_block() const;
    bool add_new_block(const block& bl_, block_verification_context& bvc);
    bool reset_and_set_genesis_block(const block& b);
    bool create_block_template(block& b, const account_public_address& miner_address, difficulty_type& di, uint64_t& height, const blobdata& ex_nonce) const;
    bool have_block(const crypto::hash& id) const;
    size_t get_total_transactions() const;
    bool get_outs(uint64_t amount, std::list<crypto::public_key>& pkeys) const;
    bool get_short_chain_history(std::list<crypto::hash>& ids) const;
    bool find_blockchain_supplement(const std::list<crypto::hash>& qblock_ids, NOTIFY_RESPONSE_CHAIN_ENTRY::request& resp) const;
    bool find_blockchain_supplement(const std::list<crypto::hash>& qblock_ids, uint64_t& starter_offset) const;
    bool find_blockchain_supplement(const uint64_t req_start_block, const std::list<crypto::hash>& qblock_ids, std::list<std::pair<block, std::list<transaction> > >& blocks, uint64_t& total_height, uint64_t& start_height, size_t max_count) const;
    bool handle_get_objects(NOTIFY_REQUEST_GET_OBJECTS::request& arg, NOTIFY_RESPONSE_GET_OBJECTS::request& rsp);
    bool handle_get_objects(const COMMAND_RPC_GET_RANDOM_OUTPUTS_FOR_AMOUNTS::request& req, COMMAND_RPC_GET_RANDOM_OUTPUTS_FOR_AMOUNTS::response& res);
    bool get_random_outs_for_amounts(const COMMAND_RPC_GET_RANDOM_OUTPUTS_FOR_AMOUNTS::request& req, COMMAND_RPC_GET_RANDOM_OUTPUTS_FOR_AMOUNTS::response& res) const;
    bool get_backward_blocks_sizes(size_t from_height, std::vector<size_t>& sz, size_t count) const;
    bool get_tx_outputs_gindexs(const crypto::hash& tx_id, std::vector<uint64_t>& indexs) const;
    bool store_blockchain();
<<<<<<< HEAD
    bool check_tx_input(const txin_to_key& txin, const crypto::hash& tx_prefix_hash, const std::vector<crypto::signature>& sig, uint64_t* pmax_related_block_height = NULL);
    bool check_tx_inputs(const transaction& tx, const crypto::hash& tx_prefix_hash, uint64_t* pmax_used_block_height = NULL);
    bool check_tx_inputs(const transaction& tx, uint64_t* pmax_used_block_height = NULL);
    bool check_tx_inputs(const transaction& tx, uint64_t& pmax_used_block_height, crypto::hash& max_used_block_id);
    uint64_t get_current_comulative_blocksize_limit();
    bool is_storing_blockchain(){return m_is_blockchain_storing;}
    uint64_t block_difficulty(size_t i);
    double get_avg_block_size( size_t count);
=======
    bool check_tx_input(const txin_to_key& txin, const crypto::hash& tx_prefix_hash, const std::vector<crypto::signature>& sig, uint64_t* pmax_related_block_height = NULL) const;
    bool check_tx_inputs(const transaction& tx, const crypto::hash& tx_prefix_hash, uint64_t* pmax_used_block_height = NULL) const;
    bool check_tx_inputs(const transaction& tx, uint64_t* pmax_used_block_height = NULL) const;
    bool check_tx_inputs(const transaction& tx, uint64_t& pmax_used_block_height, crypto::hash& max_used_block_id) const;
    uint64_t get_current_cumulative_blocksize_limit() const;
    bool is_storing_blockchain()const{return m_is_blockchain_storing;}
    uint64_t block_difficulty(size_t i) const;
>>>>>>> 7292dea1

    template<class t_ids_container, class t_blocks_container, class t_missed_container>
    bool get_blocks(const t_ids_container& block_ids, t_blocks_container& blocks, t_missed_container& missed_bs) const
    {
      CRITICAL_REGION_LOCAL(m_blockchain_lock);

      BOOST_FOREACH(const auto& bl_id, block_ids)
      {
        auto it = m_blocks_index.find(bl_id);
        if(it == m_blocks_index.end())
          missed_bs.push_back(bl_id);
        else
        {
          CHECK_AND_ASSERT_MES(it->second < m_blocks.size(), false, "Internal error: bl_id=" << epee::string_tools::pod_to_hex(bl_id)
            << " have index record with offset="<<it->second<< ", bigger then m_blocks.size()=" << m_blocks.size());
            blocks.push_back(m_blocks[it->second].bl);
        }
      }
      return true;
    }

    template<class t_ids_container, class t_tx_container, class t_missed_container>
    bool get_transactions(const t_ids_container& txs_ids, t_tx_container& txs, t_missed_container& missed_txs) const
    {
      CRITICAL_REGION_LOCAL(m_blockchain_lock);

      BOOST_FOREACH(const auto& tx_id, txs_ids)
      {
        auto it = m_transactions.find(tx_id);
        if(it == m_transactions.end())
        {
          transaction tx;
          if(!m_tx_pool->get_transaction(tx_id, tx))
            missed_txs.push_back(tx_id);
          else
            txs.push_back(tx);
        }
        else
          txs.push_back(it->second.tx);
      }
      return true;
    }
    //debug functions
    void print_blockchain(uint64_t start_index, uint64_t end_index);
    void print_blockchain_index();
    void print_blockchain_outs(const std::string& file);
    void check_against_checkpoints(const checkpoints& points, bool enforce);
    bool update_checkpoints(const std::string& file_path, bool check_dns);
    void set_enforce_dns_checkpoints(bool enforce_checkpoints);

    block get_block(uint64_t height) const { return m_blocks[height].bl; }
    size_t get_block_size(uint64_t height) const { return m_blocks[height].block_cumulative_size; }
    difficulty_type get_block_cumulative_difficulty(uint64_t height) const { return m_blocks[height].cumulative_difficulty; }
    uint64_t get_block_coins_generated(uint64_t height) const { return m_blocks[height].already_generated_coins; }

  private:
    typedef std::unordered_map<crypto::hash, size_t> blocks_by_id_index;
    typedef std::unordered_map<crypto::hash, transaction_chain_entry> transactions_container;
    typedef std::unordered_set<crypto::key_image> key_images_container;
    typedef std::vector<block_extended_info> blocks_container;
    typedef std::unordered_map<crypto::hash, block_extended_info> blocks_ext_by_hash;
    typedef std::unordered_map<crypto::hash, block> blocks_by_hash;
    typedef std::map<uint64_t, std::vector<std::pair<crypto::hash, size_t>>> outputs_container; //crypto::hash - tx hash, size_t - index of out in transaction

    tx_memory_pool* m_tx_pool;
    mutable epee::critical_section m_blockchain_lock; // TODO: add here reader/writer lock

    // main chain
    blocks_container m_blocks;               // height  -> block_extended_info
    blocks_by_id_index m_blocks_index;       // crypto::hash -> height
    transactions_container m_transactions;
    key_images_container m_spent_keys;
    size_t m_current_block_cumul_sz_limit;


    // all alternative chains
    blocks_ext_by_hash m_alternative_chains; // crypto::hash -> block_extended_info

    // some invalid blocks
    blocks_ext_by_hash m_invalid_blocks;     // crypto::hash -> block_extended_info
    outputs_container m_outputs;


    std::string m_config_folder;
    checkpoints m_checkpoints;
    std::atomic<bool> m_is_in_checkpoint_zone;
    std::atomic<bool> m_is_blockchain_storing;

    bool m_enforce_dns_checkpoints;
    bool m_testnet;

    bool switch_to_alternative_blockchain(std::list<blocks_ext_by_hash::iterator>& alt_chain, bool discard_disconnected_chain);
    bool pop_block_from_blockchain();
    bool purge_block_data_from_blockchain(const block& b, size_t processed_tx_count);
    bool purge_transaction_from_blockchain(const crypto::hash& tx_id);
    bool purge_transaction_keyimages_from_blockchain(const transaction& tx, bool strict_check);

    bool handle_block_to_main_chain(const block& bl, block_verification_context& bvc);
    bool handle_block_to_main_chain(const block& bl, const crypto::hash& id, block_verification_context& bvc);
    bool handle_alternative_block(const block& b, const crypto::hash& id, block_verification_context& bvc);
    difficulty_type get_next_difficulty_for_alternative_chain(const std::list<blocks_ext_by_hash::iterator>& alt_chain, block_extended_info& bei) const;
    bool prevalidate_miner_transaction(const block& b, uint64_t height) const;
    bool validate_miner_transaction(const block& b, size_t cumulative_block_size, uint64_t fee, uint64_t& base_reward, uint64_t already_generated_coins) const;
    bool validate_transaction(const block& b, uint64_t height, const transaction& tx) const;
    bool rollback_blockchain_switching(std::list<block>& original_chain, size_t rollback_height);
    bool add_transaction_from_block(const transaction& tx, const crypto::hash& tx_id, const crypto::hash& bl_id, uint64_t bl_height, size_t blob_size);
    bool push_transaction_to_global_outs_index(const transaction& tx, const crypto::hash& tx_id, std::vector<uint64_t>& global_indexes);
    bool pop_transaction_from_global_index(const transaction& tx, const crypto::hash& tx_id);
    bool get_last_n_blocks_sizes(std::vector<size_t>& sz, size_t count) const;
    bool add_out_to_get_random_outs(const std::vector<std::pair<crypto::hash, size_t> >& amount_outs, COMMAND_RPC_GET_RANDOM_OUTPUTS_FOR_AMOUNTS::outs_for_amount& result_outs, uint64_t amount, size_t i) const;
    bool is_tx_spendtime_unlocked(uint64_t unlock_time) const;
    bool add_block_as_invalid(const block& bl, const crypto::hash& h);
    bool add_block_as_invalid(const block_extended_info& bei, const crypto::hash& h);
    size_t find_end_of_allowed_index(const std::vector<std::pair<crypto::hash, size_t> >& amount_outs) const;
    bool check_block_timestamp_main(const block& b) const;
    bool check_block_timestamp(std::vector<uint64_t> timestamps, const block& b) const;
    uint64_t get_adjusted_time() const;
    bool complete_timestamps_vector(uint64_t start_height, std::vector<uint64_t>& timestamps) const;
    bool update_next_comulative_size_limit();
    bool store_genesis_block(bool testnet, bool check_added = false);
  };


  /************************************************************************/
  /*                                                                      */
  /************************************************************************/

  #define CURRENT_BLOCKCHAIN_STORAGE_ARCHIVE_VER    12

  template<class archive_t>
  void blockchain_storage::serialize(archive_t & ar, const unsigned int version)
  {
    if(version < 11)
      return;
    CRITICAL_REGION_LOCAL(m_blockchain_lock);
    ar & m_blocks;
    ar & m_blocks_index;
    ar & m_transactions;
    ar & m_spent_keys;
    ar & m_alternative_chains;
    ar & m_outputs;
    ar & m_invalid_blocks;
    ar & m_current_block_cumul_sz_limit;
    /*serialization bug workaround*/
    if(version > 11)
    {
      uint64_t total_check_count = m_blocks.size() + m_blocks_index.size() + m_transactions.size() + m_spent_keys.size() + m_alternative_chains.size() + m_outputs.size() + m_invalid_blocks.size() + m_current_block_cumul_sz_limit;
      if(archive_t::is_saving::value)
      {        
        ar & total_check_count;
      }else
      {
        uint64_t total_check_count_loaded = 0;
        ar & total_check_count_loaded;
        if(total_check_count != total_check_count_loaded)
        {
          LOG_ERROR("Blockchain storage data corruption detected. total_count loaded from file = " << total_check_count_loaded << ", expected = " << total_check_count);

          LOG_PRINT_L0("Blockchain storage:" << ENDL << 
            "m_blocks: " << m_blocks.size() << ENDL  << 
            "m_blocks_index: " << m_blocks_index.size() << ENDL  << 
            "m_transactions: " << m_transactions.size() << ENDL  << 
            "m_spent_keys: " << m_spent_keys.size() << ENDL  << 
            "m_alternative_chains: " << m_alternative_chains.size() << ENDL  << 
            "m_outputs: " << m_outputs.size() << ENDL  << 
            "m_invalid_blocks: " << m_invalid_blocks.size() << ENDL  << 
            "m_current_block_cumul_sz_limit: " << m_current_block_cumul_sz_limit);

          throw std::runtime_error("Blockchain data corruption");
        }
      }
    }


    LOG_PRINT_L2("Blockchain storage:" << ENDL << 
        "m_blocks: " << m_blocks.size() << ENDL  << 
        "m_blocks_index: " << m_blocks_index.size() << ENDL  << 
        "m_transactions: " << m_transactions.size() << ENDL  << 
        "m_spent_keys: " << m_spent_keys.size() << ENDL  << 
        "m_alternative_chains: " << m_alternative_chains.size() << ENDL  << 
        "m_outputs: " << m_outputs.size() << ENDL  << 
        "m_invalid_blocks: " << m_invalid_blocks.size() << ENDL  << 
        "m_current_block_cumul_sz_limit: " << m_current_block_cumul_sz_limit);
  }

  //------------------------------------------------------------------
  template<class visitor_t>
  bool blockchain_storage::scan_outputkeys_for_indexes(const txin_to_key& tx_in_to_key, visitor_t& vis, uint64_t* pmax_related_block_height) const
  {
    CRITICAL_REGION_LOCAL(m_blockchain_lock);
    auto it = m_outputs.find(tx_in_to_key.amount);
    if(it == m_outputs.end() || !tx_in_to_key.key_offsets.size())
      return false;

    std::vector<uint64_t> absolute_offsets = relative_output_offsets_to_absolute(tx_in_to_key.key_offsets);


    const std::vector<std::pair<crypto::hash, size_t> >& amount_outs_vec = it->second;
    size_t count = 0;
    BOOST_FOREACH(uint64_t i, absolute_offsets)
    {
      if(i >= amount_outs_vec.size() )
      {
        LOG_PRINT_L0("Wrong index in transaction inputs: " << i << ", expected maximum " << amount_outs_vec.size() - 1);
        return false;
      }
      transactions_container::const_iterator tx_it = m_transactions.find(amount_outs_vec[i].first);
      CHECK_AND_ASSERT_MES(tx_it != m_transactions.end(), false, "Wrong transaction id in output indexes: " << epee::string_tools::pod_to_hex(amount_outs_vec[i].first));
      CHECK_AND_ASSERT_MES(amount_outs_vec[i].second < tx_it->second.tx.vout.size(), false,
        "Wrong index in transaction outputs: " << amount_outs_vec[i].second << ", expected less then " << tx_it->second.tx.vout.size());
      if(!vis.handle_output(tx_it->second.tx, tx_it->second.tx.vout[amount_outs_vec[i].second]))
      {
        LOG_PRINT_L0("Failed to handle_output for output no = " << count << ", with absolute offset " << i);
        return false;
      }
      if(count++ == absolute_offsets.size()-1 && pmax_related_block_height)
      {
        if(*pmax_related_block_height < tx_it->second.m_keeper_block_height)
          *pmax_related_block_height = tx_it->second.m_keeper_block_height;
      }
    }

    return true;
  }
}



BOOST_CLASS_VERSION(cryptonote::blockchain_storage, CURRENT_BLOCKCHAIN_STORAGE_ARCHIVE_VER)<|MERGE_RESOLUTION|>--- conflicted
+++ resolved
@@ -127,16 +127,6 @@
     bool get_backward_blocks_sizes(size_t from_height, std::vector<size_t>& sz, size_t count) const;
     bool get_tx_outputs_gindexs(const crypto::hash& tx_id, std::vector<uint64_t>& indexs) const;
     bool store_blockchain();
-<<<<<<< HEAD
-    bool check_tx_input(const txin_to_key& txin, const crypto::hash& tx_prefix_hash, const std::vector<crypto::signature>& sig, uint64_t* pmax_related_block_height = NULL);
-    bool check_tx_inputs(const transaction& tx, const crypto::hash& tx_prefix_hash, uint64_t* pmax_used_block_height = NULL);
-    bool check_tx_inputs(const transaction& tx, uint64_t* pmax_used_block_height = NULL);
-    bool check_tx_inputs(const transaction& tx, uint64_t& pmax_used_block_height, crypto::hash& max_used_block_id);
-    uint64_t get_current_comulative_blocksize_limit();
-    bool is_storing_blockchain(){return m_is_blockchain_storing;}
-    uint64_t block_difficulty(size_t i);
-    double get_avg_block_size( size_t count);
-=======
     bool check_tx_input(const txin_to_key& txin, const crypto::hash& tx_prefix_hash, const std::vector<crypto::signature>& sig, uint64_t* pmax_related_block_height = NULL) const;
     bool check_tx_inputs(const transaction& tx, const crypto::hash& tx_prefix_hash, uint64_t* pmax_used_block_height = NULL) const;
     bool check_tx_inputs(const transaction& tx, uint64_t* pmax_used_block_height = NULL) const;
@@ -144,7 +134,7 @@
     uint64_t get_current_cumulative_blocksize_limit() const;
     bool is_storing_blockchain()const{return m_is_blockchain_storing;}
     uint64_t block_difficulty(size_t i) const;
->>>>>>> 7292dea1
+    double get_avg_block_size( size_t count) const;
 
     template<class t_ids_container, class t_blocks_container, class t_missed_container>
     bool get_blocks(const t_ids_container& block_ids, t_blocks_container& blocks, t_missed_container& missed_bs) const
